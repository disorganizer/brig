--- conflicted
+++ resolved
@@ -56,23 +56,14 @@
 		op, name = ph.fs.Unpin, "unpin"
 	}
 
-<<<<<<< HEAD
-	if err := op(path, pinReq.Revision); err != nil {
+	if err := op(path, pinReq.Revision, true); err != nil {
 		if !ie.IsNoSuchFileError(err) {
 			log.Debugf("failed to %s %s: %v", name, path, err)
 			jsonifyErrf(w, http.StatusBadRequest, fmt.Sprintf("failed to %s", name))
 			return
 		}
-=======
-	if err := op(path, pinReq.Revision, true); err != nil {
-		log.Debugf("failed to %s %s: %v", name, path, err)
-		jsonifyErrf(w, http.StatusBadRequest, fmt.Sprintf("failed to %s", name))
-		return
->>>>>>> baa27c2c
 	}
 
-	// TODO: Does this notify other peers?
-	// Should not as pin is not a "real" fs change.
 	ph.evHdl.Notify(r.Context(), "pin")
 	jsonifySuccess(w)
 }