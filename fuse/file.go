// +build !windows

package fuse

import (
	"context"
	"errors"
	"os"
	"sync"
<<<<<<< HEAD
=======
	"context"
	"fmt"
	log "github.com/sirupsen/logrus"
>>>>>>> ee9e88c4

	"bazil.org/fuse"
	"bazil.org/fuse/fs"
)

var (
	// ErrNotCached is returned in offline mode when we don't have a file
<<<<<<< HEAD
	ErrNotCached = errors.New("content is not cached and may not download")

	// ErrTooManyWriters is returned when there are too many writers open
=======
	ErrNotCached = errors.New("content is not cached and need to be downloaded")
>>>>>>> ee9e88c4
	ErrTooManyWriters = errors.New("too many writers for the file")
)

// File is a file inside a directory.
type File struct {
	mu   sync.Mutex // used during handle creation
	path string
	m    *Mount
	hd   *Handle
}

// Attr is called to get the stat(2) attributes of a file.
func (fi *File) Attr(ctx context.Context, attr *fuse.Attr) error {
	defer logPanic("file: attr")

	info, err := fi.m.fs.Stat(fi.path)
	if err != nil {
		return err
	}
	debugLog("exec file attr: %v", fi.path)

	var filePerm os.FileMode = 0640
	attr.Mode = filePerm 
	if fi.m.options.Offline {
		isCached, err := fi.m.fs.IsCached(fi.path)
		if err != nil || !isCached {
			if err != nil {
				log.Errorf("IsCached failed for %s with error : %v", fi.path, err)
			}
			// Uncached file will be shown as symlink
			// We cannot read them in Offline mode,
			// but we can delete such link and overwrite its content
			attr.Mode = os.ModeSymlink | filePerm
		}
	}
	if fi.hd != nil && fi.hd.writers > 0 {
		attr.Size = uint64(len(fi.hd.data))
	} else {
		attr.Size = info.Size
	}
	attr.Mtime = info.ModTime
	attr.Inode = info.Inode

	// Act like the file is owned by the user of the brig process.
	attr.Uid = uint32(os.Getuid())
	attr.Gid = uint32(os.Getgid())

	// tools like `du` rely on this for size calculation
	// (assuming every fs block takes actual storage, but we only emulate this
	// here for compatibility; see man 2 stat for the why for "512")
	attr.BlockSize = 4096
	attr.Blocks = info.Size / 512
	if info.Size%uint64(512) > 0 {
		attr.Blocks++
	}

	return nil
}

// Open is called to get an opened handle of a file, suitable for reading and writing.
func (fi *File) Open(ctx context.Context, req *fuse.OpenRequest, resp *fuse.OpenResponse) (fs.Handle, error) {
	defer logPanic("file: open")
	debugLog("fuse-open: %s", fi.path)

	// Check if the file is actually available locally.
	if fi.m.options.Offline {
		isCached, err := fi.m.fs.IsCached(fi.path)
		if err != nil {
			return nil, errorize("file-is-cached", err)
		}

		if !isCached {
			return nil, errorize("file-not-cached", ErrNotCached)
		}
	}

	fd, err := fi.m.fs.Open(fi.path)
	if err != nil {
		return nil, errorize("file-open", err)
	}

	fi.mu.Lock()
	if fi.hd == nil {
		hd := Handle{fd: fd, m: fi.m, writers: 0, wasModified: false, currentFileReadOffset: -1}
		fi.hd = &hd
	}
	fi.hd.fd = fd
	fi.mu.Unlock()
	if req.Flags.IsReadOnly() {
		// we don't need to track read-only handles
		// and no need to set handle `data`
		return fi.hd, nil
	}

	// for writers we need to copy file data to the handle `data`
	fi.hd.mu.Lock()
	defer fi.hd.mu.Unlock()
	if fi.hd.writers == 0 {
		err = fi.hd.loadData(fi.path)
		if err != nil {
			return nil, errorize("file-open-loadData", err)
		}
	}
	if fi.hd.writers == (^uint(0)) { // checks against writers overflow
		return nil, errorize(fi.path, ErrTooManyWriters)
	}
	fi.hd.writers++
	return fi.hd, nil
}

// Setattr is called once an attribute of a file changes.
// Most importantly, size changes are reported here, e.g. after truncating a
// file, the size change is noticed here before Open() is called.
func (fi *File) Setattr(ctx context.Context, req *fuse.SetattrRequest, resp *fuse.SetattrResponse) error {
	defer logPanic("file: setattr")

	// This is called when any attribute of the file changes,
	// most importantly the file size. For example it is called when truncating
	// the file to zero bytes with a size change of `0`.
	debugLog("exec file setattr")
	switch {
	case req.Valid&fuse.SetattrSize != 0:
		if err := fi.hd.truncate(req.Size); err != nil {
			return errorize("file-setattr-size", err)
		}
	case req.Valid&fuse.SetattrMtime != 0:
		if err := fi.m.fs.Touch(fi.path); err != nil {
			return errorize("file-setattr-mtime", err)
		}
	}

	return nil
}

// Fsync is called when any open buffers need to be written to disk.
// Currently, fsync is completely ignored.
func (fi *File) Fsync(ctx context.Context, req *fuse.FsyncRequest) error {
	defer logPanic("file: fsync")

	debugLog("exec file fsync")
	return nil
}

// Getxattr is called to get a single xattr (extended attribute) of a file.
func (fi *File) Getxattr(ctx context.Context, req *fuse.GetxattrRequest, resp *fuse.GetxattrResponse) error {
	defer logPanic("file: getxattr")

	debugLog("exec file getxattr: %v: %v", fi.path, req.Name)
	xattrs, err := getXattr(fi.m.fs, req.Name, fi.path, req.Size)
	if err != nil {
		return err
	}

	resp.Xattr = xattrs
	return nil
}

// Listxattr is called to list all xattrs of this file.
func (fi *File) Listxattr(ctx context.Context, req *fuse.ListxattrRequest, resp *fuse.ListxattrResponse) error {
	defer logPanic("file: listxattr")

	debugLog("exec file listxattr")
	resp.Xattr = listXattr(req.Size)
	return nil
}

// Readlink reads a symbolic link.
// This call is triggered when OS tries to see where symlink points
func (fi *File) Readlink(ctx context.Context, req *fuse.ReadlinkRequest) (string, error) {
	info, err := fi.m.fs.Stat(fi.path)
	if err != nil {
		return "/brig/backend/ipfs/", err
	}
	return fmt.Sprintf("/brig/backend/ipfs/%s", info.BackendHash), nil
}

// Compile time checks to see which interfaces we implement:
// Please update this list when modifying code here.
var _ = fs.Node(&File{})
var _ = fs.NodeFsyncer(&File{})
var _ = fs.NodeGetxattrer(&File{})
var _ = fs.NodeListxattrer(&File{})
var _ = fs.NodeOpener(&File{})
var _ = fs.NodeSetattrer(&File{})
var _ = fs.NodeReadlinker(&File{})

// Other interfaces are available, but currently not needed or make sense:
// var _ = fs.NodeRenamer(&File{})
// var _ = fs.NodeReadlinker(&File{})
// var _ = fs.NodeRemover(&File{})
// var _ = fs.NodeRemovexattrer(&File{})
// var _ = fs.NodeRequestLookuper(&File{})
// var _ = fs.NodeAccesser(&File{})
// var _ = fs.NodeForgetter(&File{})
// var _ = fs.NodeGetattrer(&File{})
// var _ = fs.NodeLinker(&File{})
// var _ = fs.NodeMkdirer(&File{})
// var _ = fs.NodeMknoder(&File{})
// var _ = fs.NodeSetxattrer(&File{})
// var _ = fs.NodeStringLookuper(&File{})
// var _ = fs.NodeSymlinker(&File{})<|MERGE_RESOLUTION|>--- conflicted
+++ resolved
@@ -7,12 +7,6 @@
 	"errors"
 	"os"
 	"sync"
-<<<<<<< HEAD
-=======
-	"context"
-	"fmt"
-	log "github.com/sirupsen/logrus"
->>>>>>> ee9e88c4
 
 	"bazil.org/fuse"
 	"bazil.org/fuse/fs"
@@ -20,13 +14,8 @@
 
 var (
 	// ErrNotCached is returned in offline mode when we don't have a file
-<<<<<<< HEAD
-	ErrNotCached = errors.New("content is not cached and may not download")
-
-	// ErrTooManyWriters is returned when there are too many writers open
-=======
 	ErrNotCached = errors.New("content is not cached and need to be downloaded")
->>>>>>> ee9e88c4
+  
 	ErrTooManyWriters = errors.New("too many writers for the file")
 )
 
