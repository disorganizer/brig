// +build !windows

package fuse

import (
	"bytes"
	"context"
	"encoding/binary"
	"flag"
	"fmt"
	"io/ioutil"
	"net/http"
	"os"
	"path/filepath"
	"testing"

	"github.com/sahib/brig/catfs"
	"github.com/sahib/brig/defaults"
	"github.com/sahib/brig/util/testutil"
	"github.com/sahib/config"
	log "github.com/sirupsen/logrus"
	"github.com/stretchr/testify/require"

	"bazil.org/fuse/fs/fstestutil/spawntest"
	"bazil.org/fuse/fs/fstestutil/spawntest/httpjson"
)

// The routines which manage fuse layer
// and OS dependent code (os.Open, and similar)  MUST BE SEPARATE OS PROCESSES.
// Note: not different go routines but processes!
// See https://github.com/bazil/fuse/issues/264#issuecomment-727269770
// This separation happens automatically during normal brig operations, but
// TESTING FUSE LAYER IN GO IS VERY TRICKY.
// See brig relevant discussion at
// https://github.com/sahib/brig/pull/77#issuecomment-754831080
// However this issue is general for any go program from version 1.9,
// as can be seen in references to the issue.
//
// bazil/fuse offers "bazil.org/fuse/fs/fstestutil/spawntest"
// infrastructure which helps run tests in different communicating via socket processes.

func init() {
	log.SetLevel(log.ErrorLevel)
}

func TestMain(m *testing.M) {
	helpers.AddFlag(flag.CommandLine)
	flag.Parse()
	helpers.RunIfNeeded()
	os.Exit(m.Run())
}

type fuseCatFSHelp struct{}

// These helpers will be requested from test and executed on the server
// which is managing catfs-fuse connection (started within test)
func (fch *fuseCatFSHelp) ServeHTTP(w http.ResponseWriter, req *http.Request) {
	switch req.URL.Path {
	case "/mount":
		httpjson.ServePOST(fch.makeCatfsAndFuseMount).ServeHTTP(w, req)
	case "/unmount":
		httpjson.ServePOST(fch.unmountFuseAndCloseDummyCatFS).ServeHTTP(w, req)
	case "/fuseReMount":
		httpjson.ServePOST(fch.makeFuseReMount).ServeHTTP(w, req)
	case "/catfsStage":
		httpjson.ServePOST(fch.catfsStage).ServeHTTP(w, req)
	case "/catfsGetData":
		httpjson.ServePOST(fch.catfsGetData).ServeHTTP(w, req)
	default:
		http.NotFound(w, req)
	}
}

func makeDummyCatFS(dbPath string) (catfsFuseInfo, error) {
	backend := catfs.NewMemFsBackend()
	owner := "alice"

	cfg, err := config.Open(nil, defaults.Defaults, config.StrictnessPanic)
	if err != nil {
		log.Fatalf("Could not get default catFS config: %v", err)
		return catfsFuseInfo{}, err
	}

	cfs, err := catfs.NewFilesystem(backend, dbPath, owner, false, cfg.Section("fs"))
	if err != nil {
		log.Fatalf("Failed to create catfs filesystem: %v", err)
		return catfsFuseInfo{}, err
	}
	cfInfo := catfsFuseInfo{}
	cfInfo.cfs = cfs
	cfInfo.dbPath = dbPath

	return cfInfo, err
}

type nothing struct{} // use it to send empty request or responses to server

type catfsFuseInfo struct {
	cfs       *catfs.FS
	dbPath    string
	fuseMount *Mount
}

// cfInfo will be in the global space for the server
// which manage fuse mount connection to the catFS
var cfInfo catfsFuseInfo

type mountingRequest struct {
	DbPath  string
	MntPath string
	Opts    MountOptions
}

func (fch *fuseCatFSHelp) makeCatfsAndFuseMount(ctx context.Context, req mountingRequest) (*nothing, error) {
	var err error
	cfInfo, err = makeDummyCatFS(req.DbPath)
	if err != nil {
		log.Errorf("cannot make catFS in %v", cfInfo.dbPath)
		return &nothing{}, err
	}

	fuseMount, err := makeFuseMount(cfInfo.cfs, req.MntPath, req.Opts)
	if err != nil {
		log.Errorf("cannot mount catfs fuse file system to %v", req.MntPath)
		return &nothing{}, err
	}
	cfInfo.fuseMount = fuseMount
	return &nothing{}, err
}

func (fch *fuseCatFSHelp) makeFuseReMount(ctx context.Context, req mountingRequest) (*nothing, error) {
	fuseMount, err := makeFuseMount(cfInfo.cfs, req.MntPath, req.Opts)
	if err != nil {
		log.Errorf("cannot mount catfs fuse file system to %v", req.MntPath)
		return &nothing{}, err
	}
	cfInfo.fuseMount = fuseMount
	return &nothing{}, err
}

func (fch *fuseCatFSHelp) unmountFuseAndCloseDummyCatFS(ctx context.Context, req nothing) (*nothing, error) {
	defer os.RemoveAll(cfInfo.fuseMount.Dir)
	defer os.RemoveAll(cfInfo.dbPath)
	// first unmount fuse directory
	if err := lazyUnmount(cfInfo.fuseMount.Dir); err != nil {
		skipableErr := "exit status 1: fusermount: entry for " + cfInfo.fuseMount.Dir + " not found in /etc/mtab"
		log.Debug(skipableErr)
		if err.Error() != skipableErr {
			return &nothing{}, err
		}
	}

	// now close catFS
	err := cfInfo.cfs.Close()
	if err != nil {
		log.Fatalf("Could not close catfs filesystem: %v", err)
	}
	return &nothing{}, err
}

func makeFuseMount(cfs *catfs.FS, mntPath string, opts MountOptions) (*Mount, error) {
	// Make sure to unmount any mounts that are there.
	// Possibly there are some leftovers from previous failed runs.
	if err := lazyUnmount(mntPath); err != nil {
		skipableErr := "exit status 1: fusermount: entry for " + mntPath + " not found in /etc/mtab"
		log.Debug(skipableErr)
		if err.Error() != skipableErr {
			return nil, err
		}
	}

	if err := os.MkdirAll(mntPath, 0777); err != nil {
		log.Fatalf("Unable to create empty mount dir: %v", err)
		return nil, err
	}

	mount, err := NewMount(cfs, mntPath, nil, opts)
	if err != nil {
		log.Fatalf("Cannot create mount: %v", err)
		return nil, err
	}
	return mount, err
}

type catfsPayload struct {
	Path string
	Data []byte
}

func (fch *fuseCatFSHelp) catfsStage(ctx context.Context, req catfsPayload) (*nothing, error) {
	err := cfInfo.cfs.Stage(req.Path, bytes.NewReader(req.Data))
	return &nothing{}, err
}

// Get data from a file stored by catFS
func (fch *fuseCatFSHelp) catfsGetData(ctx context.Context, req catfsPayload) (*catfsPayload, error) {
	out := catfsPayload{}
	out.Path = req.Path

	stream, err := cfInfo.cfs.Cat(req.Path)
	if err != nil {
		log.Fatalf("Could not get stream for a catfs file: %v", err)
		return &out, err
	}
	result := bytes.NewBuffer(nil)
	_, err = stream.WriteTo(result)
	if err != nil {
		log.Fatalf("Streaming to a buffer failed: %v", err)
		return &out, err
	}
	out.Data = result.Bytes()

	return &out, err
}

var helpers spawntest.Registry
var fuseCatFSHelper = helpers.Register("fuseCatFSHelp", &fuseCatFSHelp{})

type mountInfo struct { // fuse related info available to OS layer
	Dir  string
	Opts MountOptions
}

// Call helper for unmount and cleanup
<<<<<<< HEAD
func callUnMount(ctx context.Context, t *testing.T, control *spawntest.Control) {
=======
func callUnMount(t testing.TB, ctx context.Context, control *spawntest.Control) {
>>>>>>> add27490
	if err := control.JSON("/unmount").Call(ctx, nothing{}, &nothing{}); err != nil {
		t.Fatalf("calling helper: %v", err)
	}
}

// Spawns helper, prepare catFS, connects it to fuse layer, and execute function f
func withMount(t testing.TB, opts MountOptions, f func(ctx context.Context, control *spawntest.Control, mount *mountInfo)) {
	// set up mounts
	ctx, cancel := context.WithCancel(context.Background())
	defer cancel()

	control := fuseCatFSHelper.Spawn(ctx, t)
	defer control.Close()

	dbPath, err := ioutil.TempDir("", "catfs-db-test")
	if err != nil {
		t.Fatalf("Failed to create temp dir for catFS: %v", err)
	}

	req := mountingRequest{
		DbPath:  dbPath,
		MntPath: filepath.Join(os.TempDir(), "catfs-fuse-mountdir"),
		Opts:    opts,
	}

	if err := control.JSON("/mount").Call(ctx, req, &nothing{}); err != nil {
		t.Fatalf("calling helper: %v", err)
	}
	defer callUnMount(ctx, t, control)

	// function which required mounts
	f(ctx, control, &mountInfo{
		Dir:  req.MntPath,
		Opts: req.Opts,
	})
}

func checkFuseFileMatchToCatFS(ctx context.Context, t *testing.T, control *spawntest.Control, fusePath string, catfsPath string) {
	// checks if OS file content matches catFS file content
	fuseData, err := ioutil.ReadFile(fusePath)
	require.NoError(t, err)

	// is catFS seeing the same data
	checkCatfsFileContent(ctx, t, control, catfsPath, fuseData)
}

func checkCatfsFileContent(ctx context.Context, t *testing.T, control *spawntest.Control, catfsPath string, expected []byte) {
	req := catfsPayload{Path: catfsPath}
	out := catfsPayload{}
	require.NoError(t, control.JSON("/catfsGetData").Call(ctx, req, &out))
	require.Equal(t, len(out.Data), len(expected))
	if out.Data == nil {
		// this is special for the 0 length data
		out.Data = []byte{}
	}
	require.Equal(t, out.Data, expected)
}

// Finally we ready to do tests

// Tests for spawntest infrastructure related tests

// Just checks that our catfsStage interface to catFS does not error out
func TestCatfsStage(t *testing.T) {
	withMount(t, MountOptions{}, func(ctx context.Context, control *spawntest.Control, mount *mountInfo) {
		dataIn := []byte{1, 2, 3, 4}
		filePath := "StagingTest.bin"
		req := catfsPayload{Path: filePath, Data: dataIn}
		require.NoError(t, control.JSON("/catfsStage").Call(ctx, req, &nothing{}))
	})
}

func TestCatfsGetData(t *testing.T) {
	withMount(t, MountOptions{}, func(ctx context.Context, control *spawntest.Control, mount *mountInfo) {
		dataIn := []byte{1, 2, 3, 4}
		filePath := "StageAndReadTest.bin"
		req := catfsPayload{Path: filePath, Data: dataIn}
		require.NoError(t, control.JSON("/catfsStage").Call(ctx, req, &nothing{}))

		req.Data = []byte{}
		out := catfsPayload{}
		require.NoError(t, control.JSON("/catfsGetData").Call(ctx, req, &out))
		require.Equal(t, out.Data, dataIn)
	})
}

// Main fuse layer tests

var (
	DataSizes = []int64{
		0, 1, 2, 4, 8, 16, 32, 64, 1024,
		2048, 4095, 4096, 4097, 147611,
		2*1024*1024 + 123, // in case if we have buffer size interference
	}
)

func TestRead(t *testing.T) {
	withMount(t, MountOptions{}, func(ctx context.Context, control *spawntest.Control, mount *mountInfo) {
		for _, size := range DataSizes {
			t.Run(fmt.Sprintf("%d", size), func(t *testing.T) {
				helloData := testutil.CreateDummyBuf(size)

				// Add a simple file:
				catfsFilePath := fmt.Sprintf("/hello_from_catfs_%d", size)
				req := catfsPayload{Path: catfsFilePath, Data: helloData}
<<<<<<< HEAD
				require.Nil(t, control.JSON("/catfsStage").Call(ctx, req, &nothing{}))
				checkCatfsFileContent(ctx, t, control, catfsFilePath, helloData)
=======
				require.NoError(t, control.JSON("/catfsStage").Call(ctx, req, &nothing{}))
				checkCatfsFileContent(t, ctx, control, catfsFilePath, helloData)
>>>>>>> add27490

				fuseFilePath := filepath.Join(mount.Dir, catfsFilePath)
				checkFuseFileMatchToCatFS(ctx, t, control, fuseFilePath, catfsFilePath)
			})
		}
	})
}

func TestWrite(t *testing.T) {
	withMount(t, MountOptions{}, func(ctx context.Context, control *spawntest.Control, mount *mountInfo) {
		for _, size := range DataSizes {
			t.Run(fmt.Sprintf("%d", size), func(t *testing.T) {
				helloData := testutil.CreateDummyBuf(size)

				catfsFilePath := fmt.Sprintf("/hello_from_fuse%d", size)
				fuseFilePath := filepath.Join(mount.Dir, catfsFilePath)

				// Write a simple file via the fuse layer:
				err := ioutil.WriteFile(fuseFilePath, helloData, 0644)
				if err != nil {
					t.Fatalf("Could not write simple file via fuse layer: %v", err)
				}
				checkCatfsFileContent(ctx, t, control, catfsFilePath, helloData)
			})
		}
	})
}

// Regression test for copying larger file to the mount.
func TestTouchWrite(t *testing.T) {
	withMount(t, MountOptions{}, func(ctx context.Context, control *spawntest.Control, mount *mountInfo) {
		for _, size := range DataSizes {
			t.Run(fmt.Sprintf("%d", size), func(t *testing.T) {

				catfsFilePath := fmt.Sprintf("/empty_at_creation_by_catfs_%d", size)
				req := catfsPayload{Path: catfsFilePath, Data: []byte{}}
<<<<<<< HEAD
				require.Nil(t, control.JSON("/catfsStage").Call(ctx, req, &nothing{}))
				checkCatfsFileContent(ctx, t, control, catfsFilePath, req.Data)
=======
				require.NoError(t, control.JSON("/catfsStage").Call(ctx, req, &nothing{}))
				checkCatfsFileContent(t, ctx, control, catfsFilePath, req.Data)
>>>>>>> add27490

				fuseFilePath := filepath.Join(mount.Dir, catfsFilePath)

				// Write a simple file via the fuse layer:
				helloData := testutil.CreateDummyBuf(size)
				err := ioutil.WriteFile(fuseFilePath, helloData, 0644)
				if err != nil {
					t.Fatalf("Could not write simple file via fuse layer: %v", err)
				}
				checkCatfsFileContent(ctx, t, control, catfsFilePath, helloData)
			})
		}
	})
}

// Regression test for copying a file to a subdirectory.
func TestTouchWriteSubdir(t *testing.T) {
	withMount(t, MountOptions{}, func(ctx context.Context, control *spawntest.Control, mount *mountInfo) {
		file := "donald.png"
		subDirPath := "sub"
		catfsFilePath := filepath.Join(subDirPath, file)

		fuseSubDirPath := filepath.Join(mount.Dir, subDirPath)
		fuseFilePath := filepath.Join(fuseSubDirPath, file)

		require.NoError(t, os.Mkdir(fuseSubDirPath, 0644))

		expected := []byte{1, 2, 3}
		require.NoError(t, ioutil.WriteFile(fuseFilePath, expected, 0644))

		checkCatfsFileContent(ctx, t, control, catfsFilePath, expected)
	})
}

func TestReadOnlyFs(t *testing.T) {
	opts := MountOptions{
		ReadOnly: true,
	}
	withMount(t, opts, func(ctx context.Context, control *spawntest.Control, mount *mountInfo) {
		xData := []byte{1, 2, 3}
		req := catfsPayload{Path: "/x.png", Data: xData}
<<<<<<< HEAD
		require.Nil(t, control.JSON("/catfsStage").Call(ctx, req, &nothing{}))
		checkCatfsFileContent(ctx, t, control, "x.png", xData)
=======
		require.NoError(t, control.JSON("/catfsStage").Call(ctx, req, &nothing{}))
		checkCatfsFileContent(t, ctx, control, "x.png", xData)
>>>>>>> add27490

		// Do some allowed io to check if the fs is actually working.
		// The test does not check on the kind of errors otherwise.
		xPath := filepath.Join(mount.Dir, "x.png")
		checkFuseFileMatchToCatFS(ctx, t, control, xPath, "x.png")

		// Try creating a new file:
		yPath := filepath.Join(mount.Dir, "y.png")
		require.NotNil(t, ioutil.WriteFile(yPath, []byte{4, 5, 6}, 0600))

		// Try modifying an existing file:
		require.NotNil(t, ioutil.WriteFile(xPath, []byte{4, 5, 6}, 0600))

		dirPath := filepath.Join(mount.Dir, "sub")
		require.NotNil(t, os.Mkdir(dirPath, 0644))
	})
}

func TestWithRoot(t *testing.T) {
	withMount(t, MountOptions{}, func(ctx context.Context, control *spawntest.Control, mount *mountInfo) {
		data := []byte{1, 2, 3}
		// Populate catFS with some files in different directories
		req := catfsPayload{Path: "/u.png", Data: data}
<<<<<<< HEAD
		require.Nil(t, control.JSON("/catfsStage").Call(ctx, req, &nothing{}))
		checkCatfsFileContent(ctx, t, control, req.Path, data)
		checkFuseFileMatchToCatFS(ctx, t, control, filepath.Join(mount.Dir, req.Path), req.Path)

		data = []byte{2, 3, 4}
		req = catfsPayload{Path: "/a/x.png", Data: data}
		require.Nil(t, control.JSON("/catfsStage").Call(ctx, req, &nothing{}))
		checkCatfsFileContent(ctx, t, control, req.Path, data)
		checkFuseFileMatchToCatFS(ctx, t, control, filepath.Join(mount.Dir, req.Path), req.Path)

		data = []byte{3, 4, 5}
		req = catfsPayload{Path: "/a/b/y.png", Data: data}
		require.Nil(t, control.JSON("/catfsStage").Call(ctx, req, &nothing{}))
		checkCatfsFileContent(ctx, t, control, req.Path, data)
		checkFuseFileMatchToCatFS(ctx, t, control, filepath.Join(mount.Dir, req.Path), req.Path)

		data = []byte{4, 5, 6}
		req = catfsPayload{Path: "/a/b/c/z.png", Data: data}
		require.Nil(t, control.JSON("/catfsStage").Call(ctx, req, &nothing{}))
		checkCatfsFileContent(ctx, t, control, req.Path, data)
		checkFuseFileMatchToCatFS(ctx, t, control, filepath.Join(mount.Dir, req.Path), req.Path)
=======
		require.NoError(t, control.JSON("/catfsStage").Call(ctx, req, &nothing{}))
		checkCatfsFileContent(t, ctx, control, req.Path, data)
		checkFuseFileMatchToCatFS(t, ctx, control, filepath.Join(mount.Dir, req.Path), req.Path)

		data = []byte{2, 3, 4}
		req = catfsPayload{Path: "/a/x.png", Data: data}
		require.NoError(t, control.JSON("/catfsStage").Call(ctx, req, &nothing{}))
		checkCatfsFileContent(t, ctx, control, req.Path, data)
		checkFuseFileMatchToCatFS(t, ctx, control, filepath.Join(mount.Dir, req.Path), req.Path)

		data = []byte{3, 4, 5}
		req = catfsPayload{Path: "/a/b/y.png", Data: data}
		require.NoError(t, control.JSON("/catfsStage").Call(ctx, req, &nothing{}))
		checkCatfsFileContent(t, ctx, control, req.Path, data)
		checkFuseFileMatchToCatFS(t, ctx, control, filepath.Join(mount.Dir, req.Path), req.Path)

		data = []byte{4, 5, 6}
		req = catfsPayload{Path: "/a/b/c/z.png", Data: data}
		require.NoError(t, control.JSON("/catfsStage").Call(ctx, req, &nothing{}))
		checkCatfsFileContent(t, ctx, control, req.Path, data)
		checkFuseFileMatchToCatFS(t, ctx, control, filepath.Join(mount.Dir, req.Path), req.Path)
>>>>>>> add27490

		// Now we need to remount fuse with different root directory
		remntReq := mountingRequest{
			MntPath: mount.Dir,
			Opts:    MountOptions{Root: "/a/b"},
		}
		require.NoError(t, control.JSON("/fuseReMount").Call(ctx, remntReq, &nothing{}))
		mount.Opts = remntReq.Opts // update with new mount options

		// See if fuse indeed provides different root
		// Read already existing file
		yPath := filepath.Join(mount.Dir, "y.png")
		checkFuseFileMatchToCatFS(ctx, t, control, yPath, "/a/b/y.png")

		// Write to a new file
		data = []byte{5, 6, 7}
		newPath := filepath.Join(mount.Dir, "new.png")
<<<<<<< HEAD
		require.Nil(t, ioutil.WriteFile(newPath, data, 0644))
		checkCatfsFileContent(ctx, t, control, "/a/b/new.png", data)
=======
		require.NoError(t, ioutil.WriteFile(newPath, data, 0644))
		checkCatfsFileContent(t, ctx, control, "/a/b/new.png", data)
>>>>>>> add27490

		// Attempt to read file above mounted root
		inAccessiblePath := filepath.Join(mount.Dir, "u.png")
		_, err := ioutil.ReadFile(inAccessiblePath)
		require.NotNil(t, err)
	})
}

// Benchmarks

var (
	BenchmarkDataSizes = []int64{
		0,
		1024, 2 * 1024, 16 * 1024, 64 * 1024, 128 * 1024,
		1 * 1024 * 1024, 16 * 1024 * 1024,
	}
)

func stageAndRead(b *testing.B, ctx context.Context, control *spawntest.Control, mount *mountInfo, label string, data []byte) {
	size := len(data)
	// stage data to catFS
	catfsFilePath := fmt.Sprintf("%s_file_%d", label, size)
	req := catfsPayload{Path: catfsFilePath, Data: data}
	require.NoError(b, control.JSON("/catfsStage").Call(ctx, req, &nothing{}))
	fuseFilePath := filepath.Join(mount.Dir, catfsFilePath)

	// Read it back via fuse
	b.Run(fmt.Sprintf("%s_Size_%d", label, size), func(b *testing.B) {
		for n := 0; n < b.N; n++ {
			ioutil.ReadFile(fuseFilePath)
		}
	})
}

func BenchmarkRead(b *testing.B) {
	withMount(b, MountOptions{}, func(ctx context.Context, control *spawntest.Control, mount *mountInfo) {
		for _, size := range BenchmarkDataSizes {
			// Check how fast is readout of a file with compressible content
			data := testutil.CreateDummyBuf(size)
			stageAndRead(b, ctx, control, mount, "CompressibleContent", data)

			// Check how fast is readout of a file with random/uncompressible content
			data = testutil.CreateRandomDummyBuf(size, 1)
			stageAndRead(b, ctx, control, mount, "RandomContent", data)
		}
	})
}

func writeDataNtimes(b *testing.B, data []byte, ntimes int) {
	// Writing could be very space demanding even for a small size,
	// Since benchmark runs many-many times, it will consume a lot of space.
	// We have to remount everything every time to start with clean catFS DB.
	// Consequently, this test takes long time, since mounting is long operation.
	require.True(b, ntimes > 0, "ntimes must be positive")
	// note ntimes =0 is bad too,
	// since execution time between StartTimer/StopTimer is too short/jittery
	// and benchmarks run forever
	label := "dummy"
	size := len(data)
	for n := 0; n < b.N; n++ {
		b.StopTimer()
		withMount(b, MountOptions{}, func(ctx context.Context, control *spawntest.Control, mount *mountInfo) {
			// Check how fast is write to a file with compressible content
			catfsFilePath := fmt.Sprintf("%s_file_%d", label, size)
			fuseFilePath := filepath.Join(mount.Dir, catfsFilePath)

			b.StartTimer()
			for i := 0; i < ntimes; i++ {
				if len(data) > 0 {
					// modification of one byte is enough
					// to generate new encrypted content for the backend
					binary.LittleEndian.PutUint64(data[0:8], uint64(i))
				}
				require.NoError(b, ioutil.WriteFile(fuseFilePath, data, 0644))
			}
			b.StopTimer()
		})
	}
}

var (
	// keep this low or you might run out of space
	NumberOfOverWrites = []int{
		1, 2, 5,
	}
)

func BenchmarkWrite(b *testing.B) {
	size := int64(10 * 1024 * 1024)

	for _, Ntimes := range NumberOfOverWrites {
		// Check how fast is write to a file with compressible content
		data := testutil.CreateDummyBuf(size)
		prefix := fmt.Sprintf("Owerwrite_%d", Ntimes)
		label := fmt.Sprintf("%s/CompressibleContent_Size_%d", prefix, size)
		b.Run(label, func(b *testing.B) {
			writeDataNtimes(b, data, Ntimes)
		})

		// Check how fast is write to a file with random/uncompressible content
		data = testutil.CreateRandomDummyBuf(size, 1)
		label = fmt.Sprintf("%s/RandomContent_Size_%d", prefix, size)
		b.Run(label, func(b *testing.B) {
			writeDataNtimes(b, data, Ntimes)
		})
	}
}<|MERGE_RESOLUTION|>--- conflicted
+++ resolved
@@ -222,11 +222,7 @@
 }
 
 // Call helper for unmount and cleanup
-<<<<<<< HEAD
-func callUnMount(ctx context.Context, t *testing.T, control *spawntest.Control) {
-=======
-func callUnMount(t testing.TB, ctx context.Context, control *spawntest.Control) {
->>>>>>> add27490
+func callUnMount(ctx context.Context, t testing.TB, control *spawntest.Control) {
 	if err := control.JSON("/unmount").Call(ctx, nothing{}, &nothing{}); err != nil {
 		t.Fatalf("calling helper: %v", err)
 	}
@@ -332,13 +328,8 @@
 				// Add a simple file:
 				catfsFilePath := fmt.Sprintf("/hello_from_catfs_%d", size)
 				req := catfsPayload{Path: catfsFilePath, Data: helloData}
-<<<<<<< HEAD
-				require.Nil(t, control.JSON("/catfsStage").Call(ctx, req, &nothing{}))
+				require.NoError(t, control.JSON("/catfsStage").Call(ctx, req, &nothing{}))
 				checkCatfsFileContent(ctx, t, control, catfsFilePath, helloData)
-=======
-				require.NoError(t, control.JSON("/catfsStage").Call(ctx, req, &nothing{}))
-				checkCatfsFileContent(t, ctx, control, catfsFilePath, helloData)
->>>>>>> add27490
 
 				fuseFilePath := filepath.Join(mount.Dir, catfsFilePath)
 				checkFuseFileMatchToCatFS(ctx, t, control, fuseFilePath, catfsFilePath)
@@ -375,13 +366,9 @@
 
 				catfsFilePath := fmt.Sprintf("/empty_at_creation_by_catfs_%d", size)
 				req := catfsPayload{Path: catfsFilePath, Data: []byte{}}
-<<<<<<< HEAD
-				require.Nil(t, control.JSON("/catfsStage").Call(ctx, req, &nothing{}))
+
+				require.NoError(t, control.JSON("/catfsStage").Call(ctx, req, &nothing{}))
 				checkCatfsFileContent(ctx, t, control, catfsFilePath, req.Data)
-=======
-				require.NoError(t, control.JSON("/catfsStage").Call(ctx, req, &nothing{}))
-				checkCatfsFileContent(t, ctx, control, catfsFilePath, req.Data)
->>>>>>> add27490
 
 				fuseFilePath := filepath.Join(mount.Dir, catfsFilePath)
 
@@ -423,13 +410,9 @@
 	withMount(t, opts, func(ctx context.Context, control *spawntest.Control, mount *mountInfo) {
 		xData := []byte{1, 2, 3}
 		req := catfsPayload{Path: "/x.png", Data: xData}
-<<<<<<< HEAD
-		require.Nil(t, control.JSON("/catfsStage").Call(ctx, req, &nothing{}))
+
+		require.NoError(t, control.JSON("/catfsStage").Call(ctx, req, &nothing{}))
 		checkCatfsFileContent(ctx, t, control, "x.png", xData)
-=======
-		require.NoError(t, control.JSON("/catfsStage").Call(ctx, req, &nothing{}))
-		checkCatfsFileContent(t, ctx, control, "x.png", xData)
->>>>>>> add27490
 
 		// Do some allowed io to check if the fs is actually working.
 		// The test does not check on the kind of errors otherwise.
@@ -453,51 +436,28 @@
 		data := []byte{1, 2, 3}
 		// Populate catFS with some files in different directories
 		req := catfsPayload{Path: "/u.png", Data: data}
-<<<<<<< HEAD
-		require.Nil(t, control.JSON("/catfsStage").Call(ctx, req, &nothing{}))
+
+		require.NoError(t, control.JSON("/catfsStage").Call(ctx, req, &nothing{}))
 		checkCatfsFileContent(ctx, t, control, req.Path, data)
 		checkFuseFileMatchToCatFS(ctx, t, control, filepath.Join(mount.Dir, req.Path), req.Path)
 
 		data = []byte{2, 3, 4}
 		req = catfsPayload{Path: "/a/x.png", Data: data}
-		require.Nil(t, control.JSON("/catfsStage").Call(ctx, req, &nothing{}))
+		require.NoError(t, control.JSON("/catfsStage").Call(ctx, req, &nothing{}))
 		checkCatfsFileContent(ctx, t, control, req.Path, data)
 		checkFuseFileMatchToCatFS(ctx, t, control, filepath.Join(mount.Dir, req.Path), req.Path)
 
 		data = []byte{3, 4, 5}
 		req = catfsPayload{Path: "/a/b/y.png", Data: data}
-		require.Nil(t, control.JSON("/catfsStage").Call(ctx, req, &nothing{}))
+		require.NoError(t, control.JSON("/catfsStage").Call(ctx, req, &nothing{}))
 		checkCatfsFileContent(ctx, t, control, req.Path, data)
 		checkFuseFileMatchToCatFS(ctx, t, control, filepath.Join(mount.Dir, req.Path), req.Path)
 
 		data = []byte{4, 5, 6}
 		req = catfsPayload{Path: "/a/b/c/z.png", Data: data}
-		require.Nil(t, control.JSON("/catfsStage").Call(ctx, req, &nothing{}))
+		require.NoError(t, control.JSON("/catfsStage").Call(ctx, req, &nothing{}))
 		checkCatfsFileContent(ctx, t, control, req.Path, data)
 		checkFuseFileMatchToCatFS(ctx, t, control, filepath.Join(mount.Dir, req.Path), req.Path)
-=======
-		require.NoError(t, control.JSON("/catfsStage").Call(ctx, req, &nothing{}))
-		checkCatfsFileContent(t, ctx, control, req.Path, data)
-		checkFuseFileMatchToCatFS(t, ctx, control, filepath.Join(mount.Dir, req.Path), req.Path)
-
-		data = []byte{2, 3, 4}
-		req = catfsPayload{Path: "/a/x.png", Data: data}
-		require.NoError(t, control.JSON("/catfsStage").Call(ctx, req, &nothing{}))
-		checkCatfsFileContent(t, ctx, control, req.Path, data)
-		checkFuseFileMatchToCatFS(t, ctx, control, filepath.Join(mount.Dir, req.Path), req.Path)
-
-		data = []byte{3, 4, 5}
-		req = catfsPayload{Path: "/a/b/y.png", Data: data}
-		require.NoError(t, control.JSON("/catfsStage").Call(ctx, req, &nothing{}))
-		checkCatfsFileContent(t, ctx, control, req.Path, data)
-		checkFuseFileMatchToCatFS(t, ctx, control, filepath.Join(mount.Dir, req.Path), req.Path)
-
-		data = []byte{4, 5, 6}
-		req = catfsPayload{Path: "/a/b/c/z.png", Data: data}
-		require.NoError(t, control.JSON("/catfsStage").Call(ctx, req, &nothing{}))
-		checkCatfsFileContent(t, ctx, control, req.Path, data)
-		checkFuseFileMatchToCatFS(t, ctx, control, filepath.Join(mount.Dir, req.Path), req.Path)
->>>>>>> add27490
 
 		// Now we need to remount fuse with different root directory
 		remntReq := mountingRequest{
@@ -515,13 +475,9 @@
 		// Write to a new file
 		data = []byte{5, 6, 7}
 		newPath := filepath.Join(mount.Dir, "new.png")
-<<<<<<< HEAD
-		require.Nil(t, ioutil.WriteFile(newPath, data, 0644))
+
+		require.NoError(t, ioutil.WriteFile(newPath, data, 0644))
 		checkCatfsFileContent(ctx, t, control, "/a/b/new.png", data)
-=======
-		require.NoError(t, ioutil.WriteFile(newPath, data, 0644))
-		checkCatfsFileContent(t, ctx, control, "/a/b/new.png", data)
->>>>>>> add27490
 
 		// Attempt to read file above mounted root
 		inAccessiblePath := filepath.Join(mount.Dir, "u.png")
